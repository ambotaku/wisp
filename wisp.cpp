--- conflicted
+++ resolved
@@ -99,11 +99,7 @@
 ////////////////////////////////////////////////////////////////////////////////
 
 // Convert an object to a string using a stringstream conveniently
-<<<<<<< HEAD
 #define to_string( x ) static_cast<std::ostringstream&>((std::ostringstream() << std::dec << x )).str()
-=======
-#define to_dec( x ) static_cast<std::ostringstream&>((std::ostringstream() << std::dec << x )).str()
->>>>>>> a7e5034b
 #define to_hex( x ) static_cast<std::ostringstream&>((std::ostringstream() << std::hex << "&" << x )).str()
 
 // Replace a substring with a replacement string in a source string
